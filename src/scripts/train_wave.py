--- conflicted
+++ resolved
@@ -80,11 +80,7 @@
 
     trainer = Trainer(
         logger=[wandb_logger, csv_logger] if cfg.logging else False,
-<<<<<<< HEAD
-        callbacks=[checkpoint_local_callback, tqdm_progress_bar, early_stopping],
-=======
         callbacks=[checkpoint_local_callback, rich_progress_bar],
->>>>>>> f0baf5ca
         accelerator=get_device_accelerator(preferred_accelerator='cuda'),
         devices=1,
         default_root_dir=cfg.ckpt_save_dir, 
