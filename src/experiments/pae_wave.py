--- conflicted
+++ resolved
@@ -64,12 +64,8 @@
         stft_loss = self.stft_loss(batch, pred)
         stft_sc, stft_mag = stft_loss[0], stft_loss[1]
         amp_reg = self.loss(param[2],torch.zeros_like(param[2]))
-<<<<<<< HEAD
         # period_loss = self.periodicity_loss(pred) * 0.1  # Weight factor
-        loss_total = loss + stft_sc + stft_mag # + period_loss #+ self.lambda_1*amp_reg
-=======
-        loss_total = loss + 0.01*stft_sc + 0.02*stft_mag #+ self.lambda_1*amp_reg
->>>>>>> f0baf5ca
+        loss_total = loss + 0.01*stft_sc + 0.02*stft_mag # + period_loss #+ self.lambda_1*amp_reg
 
         self.log_dict(
             {
@@ -153,26 +149,18 @@
         pred, _, _, _ = self.model(batch)
         metrics_mae = self.metric(batch, pred.reshape(pred.shape[0], self.D, self.N))
         
-<<<<<<< HEAD
-        for i in range(self.cfg.batch_size):
-            act = batch[i,0].cpu().numpy()
-            pre = pred[i].cpu().numpy()
-            sf.write(f'actual_2signals_{i}.wav',act,16000)
-            sf.write(f'pred_2signals_{i}.wav', pre,16000)
-=======
         for i in range(batch.shape[0]):
             if not self.device == 'cpu':
                 act = batch[i,0].cpu().numpy()
                 pre = pred[i].cpu().numpy()
             else:
-                act = batch[i,0].numpy()
-                pre = pred[i].numpy()
+                act = batch[i,0].cpu().numpy()
+                pre = pred[i].cpu().numpy()
             
             if not self.saved_once:
                 sf.write(f'actual_2signals_{i}.wav',act,16000)
                 sf.write(f'pred_2signals_{i}.wav', pre,16000)
                 self.saved_once = True
->>>>>>> f0baf5ca
 
         self.log_dict(
             {
