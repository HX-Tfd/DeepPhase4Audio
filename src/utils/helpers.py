import torch
from torch.optim import SGD, Adam
from torch.optim.lr_scheduler import LambdaLR
import yaml

from src.datasets.data_processing import AudioDataset
from src.datasets.dataset import MockDataset
from src.models.PAE import * #AE, PAE, PAEInputFlattened,PAEWave,PAEDeep,PAElla


class DotDict:
    """
        A class to conveniently wrap dictionaries to access them by dot
    """
    def __init__(self, dictionary):
        for key, value in dictionary.items():
            if isinstance(value, dict):
                value = DotDict(value)
            self.__dict__[key] = value

    def __getitem__(self, item):
        return self.__dict__[item]

    def __repr__(self):
        return str(self.__dict__)
    
    def to_dict(self):
        result = {}
        for key, value in self.__dict__.items():
            if isinstance(value, DotDict):
                result[key] = value.to_dict()
            else:
                result[key] = value
        return result
    
    def __getattr__(self, name):
        if name in self.__dict__:
            return self.__dict__[name]
        raise AttributeError(f"'DotDict' object has no attribute '{name}'")

    def __setattr__(self, name, value):
        if isinstance(value, dict):
            value = DotDict(value)
        self.__dict__[name] = value
    


def replace_value(d: DotDict, ref, value):
    """
    Replaces the value in the DotDict instance by directly passing the reference to the sub-object.
    
    :param d: The root DotDict instance
    :param ref: A reference to the specific value to replace (e.g., d.me)
    :param value: The new value to set
    :return: The modified DotDict
    """
    def find_parent_and_key(current, target):
        """Recursively find the parent DotDict and key of the target value."""
        for key, val in current.__dict__.items():
            if val is target:  
                return current, key
            if isinstance(val, DotDict):
                result = find_parent_and_key(val, target)
                if result:
                    return result
        return None

    result = find_parent_and_key(d, ref)
    if not result:
        raise ValueError("Reference not found in the DotDict.")
    
    parent, key = result
    parent[key] = value
    return d


def resolve_dataset_class(name):
    return {
        'mock_dataset': MockDataset,
        'audio_dataset': AudioDataset,
    }[name]


def resolve_model_class(name, cfg):
<<<<<<< HEAD
    if name == 'pae':
        return PAE(cfg)
    elif name == 'pae_flat':
        return PAEInputFlattened(cfg)
    elif name == 'ae':
        return AE(cfg)
    elif name == 'pae_wave':
        return PAEWave(cfg)
    else:
        raise ValueError(f"Unknown model name: {name}")
=======
    return {
        'pae_deep':PAEDeep,
        'paella': PAElla,
        'pae': PAE,
        'pae_flat': PAEInputFlattened,
        'ae': AE,
        'pae_wave': PAEWave,
    }[name](cfg)
>>>>>>> f0baf5ca


def resolve_optimizer(cfg, params):
    if cfg.optimizer == 'sgd':
        return SGD(
            params,
            lr=cfg.optimizer_lr,
            momentum=cfg.optimizer_momentum,
            weight_decay=cfg.optimizer_weight_decay,
        )
    elif cfg.optimizer == 'adam':
        return Adam(
            params,
            lr=cfg.optimizer_lr,
            weight_decay=cfg.optimizer_weight_decay,
        )
    else:
        raise NotImplementedError


def resolve_lr_scheduler(cfg, optimizer):
    if cfg.lr_scheduler == 'poly':
        return LambdaLR(
            optimizer,
            lambda ep: max(1e-6, (1 - ep / cfg.num_epochs) ** cfg.lr_scheduler_power)
        )
    else:
        print(f"scheduler {cfg.lr_scheduler} is not found or not implemented yet!")
        raise NotImplementedError
    

def get_device_accelerator(preferred_accelerator='auto'):
    """
    Determines the best device accelerator for PyTorch Lightning based on availability.
    
    Args:
        preferred_accelerator (str): The preferred device accelerator. Options: 'auto', 'cpu', 'cuda', 'mps', 'tpu'.
                                     Defaults to 'auto', which selects the best available device.
    
    Returns:
        str: The selected device accelerator.
    """
    # Handle 'auto' by selecting the best available accelerator
    if preferred_accelerator == 'auto':
        if torch.cuda.is_available():
            return 'cuda'
        elif torch.backends.mps.is_available():  # For macOS Metal (Apple Silicon)
            return 'mps'
        elif torch.distributed.is_torchelastic_launched() and torch.distributed.is_available():
            return 'tpu'
        else:
            return 'cpu'
    
    # Validate specific user-provided accelerators
    available_accelerators = {
        'cpu': True,
        'cuda': torch.cuda.is_available(),
        'mps': torch.backends.mps.is_available(),
        'tpu': torch.distributed.is_torchelastic_launched() and torch.distributed.is_available(),
    }
    
    if preferred_accelerator in available_accelerators and available_accelerators[preferred_accelerator]:
        return preferred_accelerator
    else:
        raise ValueError(
            f"Preferred accelerator '{preferred_accelerator}' is not available. "
            f"Available options: {[k for k, v in available_accelerators.items() if v]}."
        )
        
def flatten_dict(d, absolute=False, parent_key='', separator='.'):
    """
    Flatten a nested dictionary, keeping only the inner (leaf) values.
    
    If absolute = True, the keys will be the absolute access path, otherwise only the key of the leaf
    """
    items = []
    for k, v in d.items():
        if absolute:
            new_key = f"{parent_key}{separator}{k}" if parent_key else k
        else:
            new_key = f"{k}" if parent_key else k
        if isinstance(v, dict):
            items.extend(flatten_dict(v, new_key, separator=separator).items())
        else:
            items.append((new_key, v))
    return dict(items)<|MERGE_RESOLUTION|>--- conflicted
+++ resolved
@@ -82,18 +82,6 @@
 
 
 def resolve_model_class(name, cfg):
-<<<<<<< HEAD
-    if name == 'pae':
-        return PAE(cfg)
-    elif name == 'pae_flat':
-        return PAEInputFlattened(cfg)
-    elif name == 'ae':
-        return AE(cfg)
-    elif name == 'pae_wave':
-        return PAEWave(cfg)
-    else:
-        raise ValueError(f"Unknown model name: {name}")
-=======
     return {
         'pae_deep':PAEDeep,
         'paella': PAElla,
@@ -102,7 +90,6 @@
         'ae': AE,
         'pae_wave': PAEWave,
     }[name](cfg)
->>>>>>> f0baf5ca
 
 
 def resolve_optimizer(cfg, params):
