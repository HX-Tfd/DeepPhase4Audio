"""
This code is adapted from 
https://github.com/sebastianstarke/AI4Animation/blob/master/AI4Animation/SIGGRAPH_2022/PyTorch/Library/Utility.py 
https://github.com/sebastianstarke/AI4Animation/tree/master/AI4Animation/SIGGRAPH_2022/PyTorch/PAE 
"""

import numpy as np
import torch
from torch.nn.parameter import Parameter
import torch.nn as nn
import torch.nn.functional as F
from src.models.wavenet_modules import *
import matplotlib.pyplot as plt
import os

from src.utils.model_utils import count_model_params

from .modules import LN_v2, Snake1d, positional_encoding

class PAE(nn.Module):
    """
     The PAE model from the original paper.
     Assumptions:
        input (motion curve) shape: (B x) D x N, where D = dof, The temporal data is divided into overlapping windows of length N
        with corresponding centered time window T.
    """

    def __init__(self, cfg):
        super(PAE, self).__init__()
        self.input_channels = cfg.input_channels
        self.embedding_channels = cfg.embedding_channels
        self.time_range = cfg.time_range
        self.window = cfg.window

        self.tpi = Parameter(torch.from_numpy(np.array([2.0*np.pi], dtype=np.float32)), requires_grad=False)
        self.args = Parameter(torch.from_numpy(np.linspace(-self.window/2, self.window/2, self.time_range, dtype=np.float32)), requires_grad=False)
        self.freqs = Parameter(torch.fft.rfftfreq(self.time_range)[1:] * self.time_range / self.window, requires_grad=False) #Remove DC frequency

        intermediate_channels = int(self.input_channels/3)
        
        self.conv1 = nn.Conv1d(self.input_channels, intermediate_channels, self.time_range, stride=1, padding=int((self.time_range - 1) / 2), dilation=1, groups=1, bias=True, padding_mode='zeros')
        self.norm1 = LN_v2(self.time_range)
        self.conv2 = nn.Conv1d(intermediate_channels, self.embedding_channels, self.time_range, stride=1, padding=int((self.time_range - 1) / 2), dilation=1, groups=1, bias=True, padding_mode='zeros')

        self.fc = torch.nn.ModuleList()
        for _ in range(self.embedding_channels):
            self.fc.append(nn.Linear(self.time_range, 2))

        self.deconv1 = nn.Conv1d(self.embedding_channels, intermediate_channels, self.time_range, stride=1, padding=int((self.time_range - 1) / 2), dilation=1, groups=1, bias=True, padding_mode='zeros')
        self.denorm1 = LN_v2(self.time_range)
        self.deconv2 = nn.Conv1d(intermediate_channels, self.input_channels, self.time_range, stride=1, padding=int((self.time_range - 1) / 2), dilation=1, groups=1, bias=True, padding_mode='zeros')

    #Returns the frequency for a function over a time window in s
    def FFT(self, function, dim):
        rfft = torch.fft.rfft(function, dim=dim)
        magnitudes = rfft.abs()
        spectrum = magnitudes[:,:,1:] #Spectrum without DC component
        power = spectrum**2

        #Frequency
        freq = torch.sum(self.freqs * power, dim=dim) / torch.sum(power, dim=dim)

        #Amplitude
        amp = 2 * torch.sqrt(torch.sum(power, dim=dim)) / self.time_range

        #Offset
        offset = rfft.real[:,:,0] / self.time_range #DC component

        return freq, amp, offset

    def forward(self, x):
        y = x

        #Signal Embedding
        y = y.reshape(y.shape[0], self.input_channels, self.time_range)

        y = self.conv1(y)
        y = self.norm1(y)
        y = F.elu(y)

        y = self.conv2(y)

        latent = y #Save latent for returning

        #Frequency, Amplitude, Offset
        f, a, b = self.FFT(y, dim=2)

        #Phase
        p = torch.empty((y.shape[0], self.embedding_channels), dtype=torch.float32, device=y.device)
        for i in range(self.embedding_channels):
            v = self.fc[i](y[:,i,:])
            p[:,i] = torch.atan2(v[:,1], v[:,0]) / self.tpi

        #Parameters    
        p = p.unsqueeze(2)
        f = f.unsqueeze(2)
        a = a.unsqueeze(2)
        b = b.unsqueeze(2)
        params = [p, f, a, b] #Save parameters for returning

        #Latent Reconstruction
        y = a * torch.sin(self.tpi * (f * self.args + p)) + b

        signal = y #Save signal for returning

        #Signal Reconstruction
        y = self.deconv1(y)
        y = self.denorm1(y)
        y = F.elu(y)

        y = self.deconv2(y)

        y = y.reshape(y.shape[0], self.input_channels*self.time_range)

        return y, latent, signal, params


class MultiDilationConv(nn.Module):
    def __init__(self, input_channels, output_channels, kernel_size, dilation_rates):
        super(MultiDilationConv, self).__init__()
        self.paths = nn.ModuleList([
            nn.Conv1d(
                input_channels, output_channels, kernel_size, 
                stride=1, padding=(kernel_size - 1) // 2 * d, dilation=d, bias=True
            )
            for d in dilation_rates
        ])
        
    def forward(self, x):
        x = x.float()
        outputs = [path(x) for path in self.paths]
        combined = torch.cat(outputs, dim=1)  # concat along channel dimension
        return combined


<<<<<<< HEAD
class PAEInputFlattened_S(nn.Module):
    """
    The PAE model adapted to accept 1D input
    """
=======
class PAEInputFlattened(nn.Module):
>>>>>>> 013094ba
    def __init__(self, cfg):
        super(PAEInputFlattened_S, self).__init__()
        self.input_channels = cfg.input_channels
        self.embedding_channels = cfg.embedding_channels
        self.time_range = cfg.time_range
        self.window = cfg.window

        seed = 42 # TODO change this generic seed that everyone uses!!
        torch.manual_seed(seed)
        torch.cuda.manual_seed(seed)


        self.tpi = Parameter(torch.from_numpy(np.array([2.0 * np.pi], dtype=np.float32)), requires_grad=False)
        self.args = Parameter(torch.from_numpy(np.linspace(-self.window / 2, self.window / 2, self.time_range, dtype=np.float32)), requires_grad=False)
        self.freqs = Parameter(torch.fft.rfftfreq(self.time_range)[1:] * self.time_range / self.window, requires_grad=False)  # Remove DC frequency

        intermediate_channels = cfg.intermediate_channels

        #MultiDilationConv for embedding
        dilation_rates = [3, 17, 67, 199, 997]  # Specify dilation rates as needed
        self.multi_dilated_conv1 = MultiDilationConv(self.input_channels, intermediate_channels, cfg.kernel_size, dilation_rates)
        self.projection1 = nn.Conv1d(intermediate_channels * len(dilation_rates), intermediate_channels, kernel_size=1)
        self.norm1 = LN_v2(self.time_range)

        #Added extra convolution and normalization in encoder
        self.extra_conv1 = nn.Conv1d(intermediate_channels, intermediate_channels, kernel_size=3, padding=1)
        self.extra_norm1 = LN_v2(self.time_range)

        self.multi_dilated_conv2 = MultiDilationConv(intermediate_channels, self.embedding_channels, cfg.kernel_size, dilation_rates)
        self.projection2 = nn.Conv1d(self.embedding_channels * len(dilation_rates), self.embedding_channels, kernel_size=1)

        #Fully connected layers for phase calculation
        self.fc = torch.nn.ModuleList()
        for _ in range(self.embedding_channels):
            self.fc.append(nn.Linear(self.time_range, 2))

        # Decoding layers
        self.multi_scale_conv = nn.ModuleList([
            nn.Conv1d(self.embedding_channels, intermediate_channels, kernel_size=k, padding=(k - 1) // 2) 
            for k in [3, 5, 7]
        ])
        self.deprojection1 = nn.Conv1d(intermediate_channels * len(self.multi_scale_conv), intermediate_channels, kernel_size=1)
        self.denorm1 = LN_v2(self.time_range)
<<<<<<< HEAD
        self.deconv2 = nn.Conv1d(intermediate_channels, self.input_channels, kernel_size=cfg.kernel_size, stride=1, padding='same', dilation=cfg.dilation, groups=1, bias=True, padding_mode='zeros')
        
        fft_mlp_int_channels = 128
        in_length = self.time_range // 2
        self.fft_mlp = nn.Sequential(
            nn.Linear(in_length, in_length),
            nn.LeakyReLU(),
            nn.Linear(in_length, 1),
            nn.ELU()
        )
=======
        self.deconv2 = nn.Conv1d(intermediate_channels, self.input_channels, kernel_size=cfg.kernel_size, stride=1, 
                                 padding=(cfg.kernel_size - 1) // 2, dilation=1, bias=True)
>>>>>>> 013094ba

    #Returns the frequency for a function over a time window in s
    def FFT(self, function, dim):
        rfft = torch.fft.rfft(function, dim=dim)
        magnitudes = rfft.abs()
        spectrum = magnitudes[:, :, 1:]  # Spectrum without DC component
        power = spectrum**2

        #Frequency
        # freq = torch.sum(self.freqs * power, dim=dim) / torch.sum(power, dim=dim)
        freq = self.fft_mlp(power).squeeze(-1)

        #Amplitude
        amp = 2 * torch.sqrt(torch.sum(power, dim=dim)) / self.time_range

        #Offset
<<<<<<< HEAD
        offset = rfft.real[:,:,0] / self.time_range # DC component
=======
        offset = rfft.real[:, :, 0] / self.time_range  # DC component
>>>>>>> 013094ba

        return freq, amp, offset
    

    def forward(self, x): # B, 2, L
        y = x[:, 0, :] #+ positional_encoding(pos=x[:, 1, :])

        #Signal Embedding
        y = y.reshape(y.shape[0], self.input_channels, self.time_range)

        y = self.multi_dilated_conv1(y)  # Expand channels
        y = self.projection1(y)         # Reduce back to intermediate_channels
        y = self.norm1(y)
        y = F.elu(y)

<<<<<<< HEAD
        y = self.conv2(y)     

        latent = y #Save latent for returning
        # print("latent shape:", y.shape)
=======
        # Extra convolution in encoder
        y = self.extra_conv1(y)
        y = self.extra_norm1(y)
        y = F.elu(y)

        y = self.multi_dilated_conv2(y)  # Expand channels
        y = self.projection2(y)          # Reduce back to embedding_channels
        latent = y  # Save latent for returning
>>>>>>> 013094ba

        # FFT branch: Frequency, Amplitude, Offset
        f, a, b = self.FFT(y, dim=2)

        # Phase branch
        p = torch.empty((y.shape[0], self.embedding_channels), dtype=torch.float32, device=y.device)
        for i in range(self.embedding_channels):
            v = self.fc[i](y[:, i, :])
            p[:, i] = torch.atan2(v[:, 1], v[:, 0]) / self.tpi

        #Parameters    
        p = p.unsqueeze(2)
        f = f.unsqueeze(2)
        a = a.unsqueeze(2)
        b = b.unsqueeze(2)
        params = [p, f, a, b]  # Save parameters for returning

        # Latent Reconstruction
        y = a * torch.sin(self.tpi * (f * self.args + p)) + b

        signal = y  # Save signal for returning

        # Multi-scale feature extraction in decoder
        recon_features = [conv(y) for conv in self.multi_scale_conv]
        y = torch.cat(recon_features, dim=1)  # Concatenate multi-scale features

        y = self.deprojection1(y)  # Reduce back to intermediate_channels
        y = self.denorm1(y)
        y = F.elu(y)

        y = self.deconv2(y)  # Final reconstruction

        y = y.reshape(y.shape[0], self.input_channels * self.time_range)

        return y, latent, signal, params
    

    def masked_forward(self, x,fc_mask,latent_mask):
        y = x
        try:
            assert fc_mask.size == self.embedding_channels and latent_mask.size == self.embedding_channels
        except AssertionError:
            print(f"Assertion failed: fc_mask.size ({fc_mask.size}) != self.embedding_channels ({self.embedding_channels})")
            print(f"OR Assertion failed: latent_mask.size ({latent_mask.size}) != self.embedding_channels ({self.embedding_channels})")
            raise

        #Signal Embedding
        y = y.reshape(y.shape[0], self.input_channels, self.time_range)

        y = self.multi_dilated_conv1(y)  # Expand channels
        y = self.projection1(y)         # Reduce back to intermediate_channels
        y = self.norm1(y)
        y = F.elu(y)

        # Extra convolution in encoder
        y = self.extra_conv1(y)
        y = self.extra_norm1(y)
        y = F.elu(y)

        y = self.multi_dilated_conv2(y)  # Expand channels
        y = self.projection2(y)          # Reduce back to embedding_channels
        latent = y  # Save latent for returning

        #Frequency, Amplitude, Offset
        f, a, b = self.FFT(y, dim=2)

        #Phase
        p = torch.empty((y.shape[0], self.embedding_channels), dtype=torch.float32, device=y.device)
        for i in range(self.embedding_channels):
            v = self.fc[i](y[:, i, :])
            p[:, i] = fc_mask[i]*torch.atan2(v[:, 1], v[:, 0]) / self.tpi
                
        
        #Parameters    
        p = p.unsqueeze(2)
        f = f.unsqueeze(2)
        a = a.unsqueeze(2)
        b = b.unsqueeze(2)
    
        for i in range(self.embedding_channels):
            p[:,i,:] *= latent_mask[i]
            f[:,i,:] *= latent_mask[i]
            a[:,i,:] *= latent_mask[i]
            b[:,i,:] *= latent_mask[i]
        
        params = [p, f, a, b]  # Save parameters for returning
        # Latent Reconstruction
        y = a * torch.sin(self.tpi * (f * self.args + p)) + b

        signal = y  # Save signal for returning

        # Multi-scale feature extraction in decoder
        recon_features = [conv(y) for conv in self.multi_scale_conv]
        y = torch.cat(recon_features, dim=1)  # Concatenate multi-scale features

        y = self.deprojection1(y)  # Reduce back to intermediate_channels
        y = self.denorm1(y)
        y = F.elu(y)

        y = self.deconv2(y)  # Final reconstruction

        y = y.reshape(y.shape[0], self.input_channels * self.time_range)

        return y, latent, signal, params


class AE(PAE):
    """
    The PAE model with the latent construct removed
    """
    def __init__(self, cfg):
        super(AE, self).__init__(cfg)
        self.input_channels = cfg.input_channels
        self.embedding_channels = cfg.embedding_channels
        self.time_range = cfg.time_range
        self.window = cfg.window

        self.tpi = Parameter(torch.from_numpy(np.array([2.0*np.pi], dtype=np.float32)), requires_grad=False)
        self.args = Parameter(torch.from_numpy(np.linspace(-self.window/2, self.window/2, self.time_range, dtype=np.float32)), requires_grad=False)
        self.freqs = Parameter(torch.fft.rfftfreq(self.time_range)[1:] * self.time_range / self.window, requires_grad=False) #Remove DC frequency

        intermediate_channels = cfg.intermediate_channels # int(self.input_channels/3)
        
        self.conv1 = nn.Conv1d(self.input_channels, intermediate_channels, kernel_size=cfg.kernel_size, stride=1, padding='same', dilation=cfg.dilation, groups=1, bias=True, padding_mode='zeros')
        self.norm1 = LN_v2(self.time_range)
        self.conv2 = nn.Conv1d(intermediate_channels, self.embedding_channels, kernel_size=cfg.kernel_size, stride=1, padding='same', dilation=cfg.dilation, groups=1, bias=True, padding_mode='zeros')

        self.fc = torch.nn.ModuleList()
        for _ in range(self.embedding_channels):
            self.fc.append(nn.Linear(self.time_range, 2))

        self.deconv1 = nn.Conv1d(self.embedding_channels, intermediate_channels, kernel_size=cfg.kernel_size, stride=1, padding='same', dilation=cfg.dilation, groups=1, bias=True, padding_mode='zeros')
        self.denorm1 = LN_v2(self.time_range)
        self.deconv2 = nn.Conv1d(intermediate_channels, self.input_channels, kernel_size=cfg.kernel_size, stride=1, padding='same', dilation=cfg.dilation, groups=1, bias=True, padding_mode='zeros')


    def forward(self, x):
        y = x

        #Signal Embedding
        y = y.reshape(y.shape[0], self.input_channels, self.time_range)

        y = self.conv1(y)
        y = self.norm1(y)
        y = F.elu(y)

        y = self.conv2(y)

        latent = y #Save latent for returning

        #Signal Reconstruction
        y = self.deconv1(y)
        y = self.denorm1(y)
        y = F.elu(y)

        y = self.deconv2(y)

        y = y.reshape(y.shape[0], self.input_channels*self.time_range)

        return y, latent

class PAEWave(nn.Module):
    def __init__(self, cfg):
        super(PAEWave, self).__init__()

        seed = 42 # TODO change this generic seed that everyone uses!!
        torch.manual_seed(seed)
        torch.cuda.manual_seed(seed)


        self.input_channels = cfg.input_channels
        self.embedding_channels = cfg.embedding_channels
        self.time_range = cfg.time_range
        self.window = cfg.window
 
        # PAE parameters
        self.tpi = Parameter(torch.from_numpy(np.array([2.0*np.pi], dtype=np.float32)), requires_grad=False)
        self.args = Parameter(torch.from_numpy(np.linspace(-self.window/2, self.window/2, self.time_range, dtype=np.float32)), requires_grad=False)
        self.freqs = Parameter(torch.fft.rfftfreq(self.time_range)[1:] * self.time_range / self.window, requires_grad=False)
        
        # WaveNet encoder parameters
        self.residual_channels = cfg.residual_channels
        self.dilation_channels = cfg.dilation_channels
        self.skip_channels = cfg.skip_channels
        self.layers = cfg.layers
        self.blocks = cfg.blocks
        self.dilation_channels = cfg.dilation_channels
        self.residual_channels = cfg.residual_channels
        self.skip_channels = cfg.skip_channels
        self.classes = cfg.classes
        self.classes = cfg.classes
        self.kernel_size = cfg.kernel_size
        self.intermediate_channels = cfg.intermediate_channels
        #self.dtype = dtype #this was in the original code

        # WaveNet Encoder Stack
        self.dilated_convs = nn.ModuleList()
        self.filter_convs = nn.ModuleList()
        self.gate_convs = nn.ModuleList()
        self.residual_convs = nn.ModuleList()
        self.skip_convs = nn.ModuleList()

        receptive_field = 1
        init_dilation = 1
        dilation_power = 1

        self.dilations = []
        self.dilated_queues = []

        # WaveNet Dencoder Stack
        self.decoder_dilated = nn.ModuleList()
        self.decoder_residual = nn.ModuleList()
        self.decoder_skip = nn.ModuleList()

        # ☆☆ Should we add mu law encoding to turn input into one hot vectors of size 256 ? Tried - but makes the latent space representation inconsistent with the periodic representation

        # 1x1 convolution to create channels
        self.start_conv = nn.Conv1d(in_channels=self.input_channels, out_channels=self.residual_channels,kernel_size=1) 

        # TODO: maybe add normalization

        for b in range(self.blocks):
            additional_scope = self.kernel_size - 1
            new_dilation = 1
            for i in range(self.layers):
                # dilations of this layer
                self.dilations.append((new_dilation, init_dilation))

                # dilated convolutions
                self.filter_convs.append(nn.Conv1d(in_channels=self.residual_channels,out_channels=self.dilation_channels,
                                                    kernel_size=self.kernel_size, padding='same'))

                self.gate_convs.append(nn.Conv1d(in_channels=self.residual_channels, out_channels=self.dilation_channels,
                                                 kernel_size=self.kernel_size,padding='same'))

                # 1x1 convolution for residual connection
                self.residual_convs.append(nn.Conv1d(in_channels=self.dilation_channels,out_channels=self.residual_channels,kernel_size=1))

                # 1x1 convolution for skip connection
                self.skip_convs.append(nn.Conv1d(in_channels=self.dilation_channels,out_channels=self.skip_channels,kernel_size=1))

                receptive_field += additional_scope
                additional_scope *= 2
                init_dilation = new_dilation
                new_dilation *= 2
                dilation_power += 1

        # not sure if we need 2 end_conv layers
        self.end_conv_1 = nn.Conv1d(in_channels=self.skip_channels, out_channels=self.intermediate_channels, kernel_size=1, bias=True)

        self.end_conv_2 = nn.Conv1d(in_channels=self.intermediate_channels, out_channels=self.embedding_channels, kernel_size=1, bias=True)

        print(f"dilations for encoding: {new_dilation}")
        # ☆☆ then project wavenet to the embedding space in which we want to find the phase manifolds of size self.embedding_channels -- not sure, that might b redundant
        """
        self.to_embedding = nn.Sequential(
            nn.Conv1d(self.classes, self.intermediate_channels, 1),
            nn.ReLU(),
            nn.Conv1d(self.intermediate_channels, self.embedding_channels, 1)
        )"""
        self.receptive_field = receptive_field
        
        # PAE components
        self.fc = torch.nn.ModuleList()
        for _ in range(self.embedding_channels):
            self.fc.append(nn.Linear(self.time_range, 2))

        # ☆☆  if we did ewxtra projection - project back
        """
        self.from_embedding = nn.Sequential(
            nn.Conv1d(self.embedding_channels, self.intermediate_channels, 1),
            nn.ReLU(),
            nn.Conv1d(self.intermediate_channels, self.classes, 1)
        )"""

        """
        DECODER - TRY 3
        """
        
        # Initialize improved decoder components - idk shouldnt it echo how many it does the other way around ?
        dilations = [2**i for i in range(self.layers+1)][::-1]  # Reversed dilations tensor
        print(f"dilations tensor for decoder : {dilations}")
    
        # Decoder initial projection
        self.decoder_initial = nn.ConvTranspose1d(self.embedding_channels, self.residual_channels, 1,bias=True)

        # Dilated convolution layers
        self.decoder_dilated = nn.ModuleList([
            nn.ConvTranspose1d(
                self.residual_channels,
                self.dilation_channels * 2,
                kernel_size=3,
                bias=True,
                padding=dilation if isinstance(dilation, int) else dilation[0],
                dilation=dilation if isinstance(dilation, int) else dilation[0]

            ) for dilation in self.dilations
        ])
        
        # Residual connections
        self.decoder_residual = nn.ModuleList([
            nn.ConvTranspose1d(
                self.dilation_channels,
                self.residual_channels,
                kernel_size=1,
                bias=True
            ) for _ in self.dilations
        ])
        
        # Skip connections
        self.decoder_skip = nn.ModuleList([
            nn.ConvTranspose1d(
                self.dilation_channels,
                self.skip_channels,
                kernel_size=1,
                bias=True
            ) for _ in self.dilations
        ])
        
        # Final layers with transposed convolutions
        self.decoder_final = nn.Sequential(
            nn.ReLU(),
            nn.ConvTranspose1d(
                self.skip_channels,
                self.intermediate_channels,
                kernel_size=1,
                bias=True
            ),
            nn.ReLU(),
            nn.ConvTranspose1d(
                self.intermediate_channels,
                self.input_channels,
                kernel_size=1,
                bias=True
            )
        )

        """
        DECODER - TRY 1
        # TODO: revisit and redefine the entire Decoder Architecture
        self.end_deconv = nn.Conv1d(in_channels=self.residual_channels, out_channels=self.input_channels,kernel_size=1)

        # Inverse WaveNet Decoder Stack
        self.inv_dilations = []
        self.inv_dilated_queues = []
        self.inv_filter_convs = nn.ModuleList()
        self.inv_gate_convs = nn.ModuleList()
        self.inv_residual_convs = nn.ModuleList()
        self.inv_skip_convs = nn.ModuleList()
        self.deconvs = nn.ModuleList()
        

        # Build inverse dilated convolution stack (in reverse order)
        for b in range(self.blocks):
            new_dilation = 2**(self.layers-1)  # Start with largest dilation
            
            for i in range(self.layers-1, -1, -1):
                self.inv_dilations.append((new_dilation,init_dilation))

                # inverse dilated queues for fast generation
                self.inv_dilated_queues.append(DilatedQueue(max_length=(self.kernel_size - 1) * new_dilation + 1,
                                                        num_channels=self.residual_channels, dilation=new_dilation ))

                # Inverse dilated convolutions
                self.inv_filter_convs.append(nn.ConvTranspose1d(in_channels=self.dilation_channels, out_channels=self.residual_channels,
                                                      kernel_size=self.kernel_size, padding='same'))

                self.inv_gate_convs.append(nn.ConvTranspose1d(in_channels=self.dilation_channels,out_channels=self.residual_channels,
                                                    kernel_size=self.kernel_size, padding='same'))

                # 1x1 convolution for residual connection
                self.inv_residual_convs.append(nn.ConvTranspose1d(in_channels=self.residual_channels, out_channels=self.dilation_channels,kernel_size=1 ))

                 # 1x1 convolution for inverse skip connection (does this make sense??)
                self.inv_skip_convs.append(nn.ConvTranspose1d(in_channels=self.skip_channels, out_channels=self.dilation_channels,kernel_size=1 ))
                
                init_dilation = new_dilation
                new_dilation //= 2
        
        # Final output convolutions
        self.start_deconv_1 = nn.ConvTranspose1d(in_channels=self.embedding_channels,out_channels=self.intermediate_channels,kernel_size=1,bias=True)
        
        self.start_deconv_2 = nn.ConvTranspose1d(in_channels=self.intermediate_channels,out_channels=self.skip_channels, kernel_size=1,bias=True)
        """

        """
        DECODER - TRY 2 
        dilations = [2**i for i in range(9)][::-1] # Reversed dilations tensor
        print(f"dilations tensor for decoder : {dilations}")
        # Decoder initial projection
        self.decoder_initial = nn.Conv1d(self.embedding_channels, self.residual_channels, 1)
        for dilation in dilations:
        self.decoder_dilated.append(
            nn.Conv1d(
            self.residual_channels,
            self.dilation_channels * 2,
            kernel_size=3,
            padding=dilation,
            dilation=dilation
            )
        )
        self.decoder_residual.append(
            nn.Conv1d(
            self.dilation_channels,
            self.residual_channels,
            1
            )
        )
        self.decoder_skip.append(
            nn.Conv1d(
            self.dilation_channels,
            self.skip_channels,
            1
            )
        )
        # Decoder final layers
        self.decoder_final = nn.Sequential(
            nn.ReLU(),
            nn.Conv1d(self.skip_channels, self.intermediate_channels, 1),
            nn.ReLU(),
            nn.Conv1d(self.intermediate_channels, self.input_channels, 1),
            )
        """

    def wavenet(self,x, dilation_func):
        x = self.start_conv(x)
        skip = None

        # WaveNet layers
        for i in range(self.blocks * self.layers):

            (dilation, init_dilation) = self.dilations[i]

            residual = dilation_func(x, dilation, init_dilation, i)
            
            # dilated convolution
            filter = self.filter_convs[i](residual)
            filter = F.tanh(filter)
            gate = self.gate_convs[i](residual)
            gate = F.sigmoid(gate)
            x = filter * gate

            # parametrized skip connection
            s = x
            if x.size(2) != 1:
                s = dilate(x, 1, init_dilation=dilation)
            s = self.skip_convs[i](s)
            if skip is None:
                skip = s
            else:
                skip = skip[:, :, -s.size(2):]  # Trim skip to match s
                s = s[:, :, -skip.size(2):]     # Trim s to match skip
            skip = s + skip

            x = self.residual_convs[i](x)
            x = x + residual
            # x = x + residual[:, :, (self.kernel_size - 1):] -- original shape

        x = F.relu(skip)
        x = F.relu(self.end_conv_1(x))
        x = self.end_conv_2(x)

        return x

    def wavenet_dilate(self, input, dilation, init_dilation, i):
        x = dilate(input, dilation, init_dilation)
        return x
    
    """
    NOT USED
    def wavenet_inverse_dilate(self,input,dilation,init_dilation,i):
        #x = invert_dilate(input,dilation,init_dilation)
        return input
    """

    """
    NOT USED
    def de_wavenet(self, x, dilation_func):
        x = self.start_deconv_1(x)
        x = F.relu(x)
        x = F.relu(self.start_deconv_2(x))
        
        skip = 0
        # WaveNet layers
        for i in range(self.blocks * self.layers):
            
            (dilation, init_dilation) = self.inv_dilations[i]
            print(dilation,init_dilation)
            residual = dilation_func(x, dilation, init_dilation, i)
            print(residual.shape)
            # dilated convolution
            filter = self.inv_filter_convs[i](residual)
            filter = F.tanh(filter)
            gate = self.inv_gate_convs[i](residual)
            gate = F.sigmoid(gate)
            x = filter * gate

            # parametrized skip connection
            s = x
            if x.size(2) != 1:
                s = dilate(x, 1, init_dilation=dilation)
            s = self.inv_skip_convs[i](s)
            try:
                skip = skip[:, :, -s.size(2):]
            except:
                skip = 0
            skip = s + skip

            x = self.inv_residual_convs[i](x)
            x = x + residual

        x = F.relu(skip)
        x = self.end_deconv(x)
        print(x.shape)
        return x
    """

    

    def decode(self, x):
        x = self.decoder_initial(x)
        
        # Storage for skip connections
        skip_connections = []
        
        # Process through dilated layers in reverse order
        for i, (dilated, residual, skip) in enumerate(zip(
            self.decoder_dilated,
            self.decoder_residual,
            self.decoder_skip
        )):
            # Store residual
            residual_x = x
            
            # Dilated convolution
            x = dilated(x)
            
            # Gating mechanism
            tanh_out, sigmoid_out = torch.chunk(x, 2, dim=1)
            x = torch.tanh(tanh_out) * torch.sigmoid(sigmoid_out)
            #x = tanh_out * sigmoid_out # maybe dont do the gating mechanism
            # Split for residual and skip connections
            # For skip connection
            s = skip(x)
            skip_connections.append(s)
            
            # For residual connection
            x = residual(x)
            
            # Add residual
            x = (x + residual_x) * 0.707  # Scale by 1/√2 for stability
        
        # Combine skip connections
        x = torch.stack(skip_connections).sum(dim=0)
        
        # Final layers
        x = self.decoder_final(x)

        return x


    def FFT(self, function, dim):
        rfft = torch.fft.rfft(function, dim=dim)
        magnitudes = rfft.abs()
        spectrum = magnitudes[:,:,1:] #Spectrum without DC component
        power = spectrum**2

        # Add small epsilon to prevent division by zero
        power_sum = torch.sum(power, dim=dim)
        eps = 1e-9
        
        # Safe division
        freq = torch.sum(self.freqs * power, dim=dim) / (power_sum + eps)
        
        # Safe sqrt for amplitude
        amp = 2 * torch.sqrt(power_sum + eps) / self.time_range
        
        # DC offset remains the same
        offset = rfft.real[:,:,0] / self.time_range

        return freq, amp, offset

    
<<<<<<< HEAD
    
class PAEInputFlattened(nn.Module):
    """
    The PAE model adapted to accept 1D input
    """
    def __init__(self, cfg):
        super(PAEInputFlattened, self).__init__()
        self.input_channels = cfg.input_channels
        self.embedding_channels = cfg.embedding_channels
        self.time_range = cfg.time_range
        self.window = cfg.window
        self.use_fft_mlp = cfg.use_fft_mlp
        self.activation = Snake1d() # nn.ELU()

        self.tpi = Parameter(torch.from_numpy(np.array([2.0*np.pi], dtype=np.float32)), requires_grad=False)
        self.args = Parameter(torch.from_numpy(np.linspace(-self.window/2, self.window/2, self.time_range, dtype=np.float32)), requires_grad=False)
        self.freqs = Parameter(torch.fft.rfftfreq(self.time_range)[1:] * self.time_range / self.window, requires_grad=False) #Remove DC frequency

        intermediate_channels = cfg.intermediate_channels # int(self.input_channels/3)
        
        self.enc_dilation_rates = cfg.enc_dilation_rates
        self.dec_dilation_rates = cfg.dec_dilation_rates
        self.enc_kernel_sizes = cfg.enc_kernel_sizes
        self.dec_kernel_sizes = cfg.dec_kernel_sizes
        self.enc_layers = len(self.enc_dilation_rates)
        self.dec_layers = len(self.dec_dilation_rates)
        enc_modules, dec_modules = [], []
        for i in range(self.enc_layers):
            if i == 0:
                enc_modules.append(nn.Conv1d(self.input_channels, intermediate_channels, kernel_size=self.enc_kernel_sizes[i], stride=1, padding='same', dilation=self.enc_dilation_rates[i], groups=1, bias=True, padding_mode='zeros'))
                enc_modules.append(LN_v2(self.time_range))
                enc_modules.append(self.activation)
            elif i == self.enc_layers - 1:
                enc_modules.append(nn.Conv1d(intermediate_channels, self.embedding_channels, kernel_size=self.enc_kernel_sizes[i], stride=1, padding='same', dilation=self.enc_dilation_rates[i], groups=1, bias=True, padding_mode='zeros'))
            else:
                enc_modules.append(nn.Conv1d(intermediate_channels, intermediate_channels, kernel_size=self.enc_kernel_sizes[i], stride=1, padding='same', dilation=self.enc_dilation_rates[i], groups=1, bias=True, padding_mode='zeros'))
                enc_modules.append(LN_v2(self.time_range))
                enc_modules.append(self.activation)
                
        for i in range(self.dec_layers):
            if i == 0:
                dec_modules.append(nn.Conv1d(self.embedding_channels, intermediate_channels, kernel_size=self.dec_kernel_sizes[i], stride=1, padding='same', dilation=self.dec_dilation_rates[i], groups=1, bias=True, padding_mode='zeros'))
                dec_modules.append(LN_v2(self.time_range))
                dec_modules.append(self.activation)
            elif i == self.enc_layers - 1:
                dec_modules.append(nn.Conv1d(intermediate_channels, self.input_channels, kernel_size=self.dec_kernel_sizes[i], stride=1, padding='same', dilation=self.dec_dilation_rates[i], groups=1, bias=True, padding_mode='zeros'))
            else:
                dec_modules.append(nn.Conv1d(intermediate_channels, intermediate_channels, kernel_size=self.dec_kernel_sizes[i], stride=1, padding='same', dilation=self.dec_dilation_rates[i], groups=1, bias=True, padding_mode='zeros'))
                dec_modules.append(LN_v2(self.time_range))
                dec_modules.append(self.activation)
        
        self.encoder = nn.Sequential(*enc_modules)
        self.decoder = nn.Sequential(*dec_modules)
        
        self.fc = torch.nn.ModuleList()
        for _ in range(self.embedding_channels):
            self.fc.append(nn.Linear(self.time_range, 2))

        if self.use_fft_mlp:
            fft_mlp_int_channels = 128
            in_length = self.time_range // 2
            self.fft_mlp = nn.Sequential(
                nn.Linear(in_length, in_length),
                nn.LeakyReLU(),
                nn.Linear(in_length, 1),
                nn.ELU()
            )

    #Returns the frequency for a function over a time window in s
    def FFT(self, function, dim):
        rfft = torch.fft.rfft(function, dim=dim)
        magnitudes = rfft.abs()
        spectrum = magnitudes[:,:,1:] #Spectrum without DC component
        power = spectrum**2

        #Frequency
        if self.use_fft_mlp:
            freq = self.fft_mlp(power).squeeze(-1)
        else:
            freq = torch.sum(self.freqs * power, dim=dim) / torch.sum(power, dim=dim)

        #Amplitude
        amp = 2 * torch.sqrt(torch.sum(power, dim=dim)) / self.time_range

        #Offset
        offset = rfft.real[:,:,0] / self.time_range # DC component

        return freq, amp, offset
    

    def forward(self, x): # B, 2, L
        y = x[:, 0, :] #+ positional_encoding(pos=x[:, 1, :])

        #Signal Embedding
        y = y.reshape(y.shape[0], self.input_channels, self.time_range)

        y = self.encoder(y)

        latent = y #Save latent for returning
        # print("latent shape:", y.shape)

        # FFT branch: Frequency, Amplitude, Offset
        f, a, b = self.FFT(y, dim=2)

        # Phase branch
        p = torch.empty((y.shape[0], self.embedding_channels), dtype=torch.float32, device=y.device)
        for i in range(self.embedding_channels):
            v = self.fc[i](y[:,i,:])
            p[:,i] = torch.atan2(v[:,1], v[:,0]) / self.tpi

        #Parameters    
        p = p.unsqueeze(2)
        f = f.unsqueeze(2)
        a = a.unsqueeze(2)
        b = b.unsqueeze(2)
        params = [p, f, a, b] #Save parameters for returning

        #Latent Reconstruction
        y = a * torch.sin(self.tpi * (f * self.args + p)) + b

        signal = y #Save signal for returning

        #Signal Reconstruction
        y = self.decoder(y)

        y = y.reshape(y.shape[0], self.input_channels*self.time_range)

        return y, latent, signal, params
    

=======
    def forward(self, x):
        # Input shape: [B, input_channels, T]
        y = x.reshape(x.shape[0], self.input_channels, self.time_range)
>>>>>>> 013094ba

        #print(f"y before encoding : {y.shape}")
    
        # μ-law encoding necessary ?
    
        # WaveNet encoder
        y = self.wavenet(y, dilation_func=self.wavenet_dilate)
        latent = y
    
        # Extract frequency components
        f, a, b = self.FFT(y, dim=2)
    
        # Phase calculation
        p = torch.empty((y.shape[0], self.embedding_channels), dtype=torch.float32, device=y.device)
        for i in range(self.embedding_channels):
            v = self.fc[i](y[:,i,:])
            p[:,i] = torch.atan2(v[:,1], v[:,0]) / self.tpi
    
        # Parameters
        p = p.unsqueeze(2)
        f = f.unsqueeze(2)
        a = a.unsqueeze(2)
        b = b.unsqueeze(2)
        params = [p, f, a, b]
    
        # Latent Reconstruction
        y = a * torch.sin(self.tpi * (f * self.args + p)) + b
        signal = y
    
        # Decode through inverse WaveNet
        y = self.decode(y)  # [B, classes, T]
    
        # μ-law decode back to waveform ?
    
        # Final reshape
        y = y.reshape(y.shape[0], self.input_channels*self.time_range)
    
        return y, latent, signal, params


class PAEDeep(nn.Module):
    """
    The PAE model adapted to accept 1D input
    """
    def __init__(self, cfg):
        super(PAEDeep, self).__init__()
        self.input_channels = cfg.input_channels
        self.embedding_channels = cfg.embedding_channels
        self.time_range = cfg.time_range
        self.window = cfg.window

        self.tpi = Parameter(torch.from_numpy(np.array([2.0*np.pi], dtype=np.float32)), requires_grad=False)
        self.args = Parameter(torch.from_numpy(np.linspace(-self.window/2, self.window/2, self.time_range, dtype=np.float32)), requires_grad=False)
        self.freqs = Parameter(torch.fft.rfftfreq(self.time_range)[1:] * self.time_range / self.window, requires_grad=False) #Remove DC frequency

        intermediate_channels1 = cfg.intermediate_channels1 # int(self.input_channels/3)
        intermediate_channels2 = cfg.intermediate_channels2
        self.conv1 = nn.Conv1d(self.input_channels, intermediate_channels1, kernel_size=cfg.kernel_size, stride=1, padding='same', dilation=cfg.dilation, groups=1, bias=True, padding_mode='zeros')
        #self.norm1 = LN_v2(self.time_range)
        self.conv2 = nn.Conv1d(intermediate_channels1, intermediate_channels2, kernel_size=cfg.kernel_size, stride=1, padding='same', dilation=2*cfg.dilation, groups=1, bias=True, padding_mode='zeros')
        self.conv3 = nn.Conv1d(intermediate_channels2, self.embedding_channels, kernel_size=cfg.kernel_size, stride=1, padding='same', dilation=4*cfg.dilation, groups=1, bias=True, padding_mode='zeros')

        self.fc = torch.nn.ModuleList()
        for _ in range(self.embedding_channels):
            self.fc.append(nn.Linear(self.time_range, 2))

        self.deconv1 = nn.Conv1d(self.embedding_channels, intermediate_channels2, kernel_size=cfg.kernel_size, stride=1, padding='same', dilation=4*cfg.dilation, groups=1, bias=True, padding_mode='zeros')
        #self.denorm1 = LN_v2(self.time_range)
        self.deconv2 = nn.Conv1d(intermediate_channels2, intermediate_channels1, kernel_size=cfg.kernel_size, stride=1, padding='same', dilation=2*cfg.dilation, groups=1, bias=True, padding_mode='zeros')
        self.deconv3 = nn.Conv1d(intermediate_channels1, self.input_channels, kernel_size=cfg.kernel_size, stride=1, padding='same', dilation=cfg.dilation, groups=1, bias=True, padding_mode='zeros')
        
    #Returns the frequency for a function over a time window in s
    def FFT(self, function, dim):
        rfft = torch.fft.rfft(function, dim=dim)
        magnitudes = rfft.abs()
        spectrum = magnitudes[:,:,1:] #Spectrum without DC component
        power = spectrum**2

        #Frequency
        freq = torch.sum(self.freqs * power, dim=dim) / torch.sum(power, dim=dim)

        #Amplitude
        amp = 2 * torch.sqrt(torch.sum(power, dim=dim)) / self.time_range

        #Offset
        offset = rfft.real[:,:,0] / self.time_range #DC component

        return freq, amp, offset

    def forward(self, x):
        y = x

        #Signal Embedding
        y = y.reshape(y.shape[0], self.input_channels, self.time_range)

        y = self.conv1(y)
        #y = self.norm1(y)
        y = F.tanh(y)

        
        y = self.conv2(y)
        y = F.tanh(y)
        y = self.conv3(y)
        latent = y #Save latent for returning

        #Frequency, Amplitude, Offset
        f, a, b = self.FFT(y, dim=2)

        #Phase
        p = torch.empty((y.shape[0], self.embedding_channels), dtype=torch.float32, device=y.device)
        for i in range(self.embedding_channels):
            v = self.fc[i](y[:,i,:])
            p[:,i] = torch.atan2(v[:,1], v[:,0]) / self.tpi

        #Parameters
        p = p.unsqueeze(2)
        f = f.unsqueeze(2)
        a = a.unsqueeze(2)
        b = b.unsqueeze(2)
        params = [p, f, a, b] #Save parameters for returning

        #Latent Reconstruction
        y = a * torch.sin(self.tpi * (f * self.args + p)) + b

        signal = y #Save signal for returning

        #Signal Reconstruction
        y = self.deconv1(y)
        #y = self.denorm1(y)
        y = F.tanh(y)

        y = self.deconv2(y)
        y = F.tanh(y)
        y = self.deconv3(y)
        
        y = y.reshape(y.shape[0], self.input_channels*self.time_range)

        return y, latent, signal, params
    

class PAElla(nn.Module):
    """
    The PAE model adapted to accept 1D input
    """
    seed = 42 # TODO change this generic seed that everyone uses!!
    torch.manual_seed(seed)
    torch.cuda.manual_seed(seed)
    
    def __init__(self, cfg):
        super(PAElla, self).__init__()
        self.input_channels = cfg.input_channels
        self.embedding_channels = cfg.embedding_channels
        self.time_range = cfg.time_range
        self.window = cfg.window

        self.tpi = Parameter(torch.from_numpy(np.array([2.0*np.pi], dtype=np.float32)), requires_grad=False)
        self.args = Parameter(torch.from_numpy(np.linspace(-self.window/2, self.window/2, self.time_range, dtype=np.float32)), requires_grad=False)
        self.freqs = Parameter(torch.fft.rfftfreq(self.time_range)[1:] * self.time_range / self.window, requires_grad=False) #Remove DC frequency

        self.first_layer = nn.ModuleList()
        self.second_layer = nn.ModuleList()
        self.embedding_channels = cfg.embedding_channels
        self.depth = int(math.log2(self.embedding_channels))
        self.deconv_layers =[]

        for i in range(self.embedding_channels):
            conv1 =nn.Conv1d(1, 2, kernel_size=cfg.kernel_size, stride=1, padding='same', dilation=(2**i), groups=1, bias=True, padding_mode='zeros')
            conv2 = nn.Conv1d(2, 1, kernel_size=cfg.kernel_size, stride=1, padding='same', dilation=(2**i), groups=1, bias=True, padding_mode='zeros')
            self.first_layer.append(conv1)
            self.second_layer.append(conv2)


        for i in range(self.depth):
            deconv_layer_i = nn.ModuleList()
            for j in range(2**(self.depth-i-1)):
                conv = nn.Conv1d(2,1, kernel_size=cfg.kernel_size, stride=1, padding='same', dilation=1, groups=1, bias=True, padding_mode='zeros')
                deconv_layer_i.append(conv)
            self.deconv_layers.append(deconv_layer_i)


        self.final_conv = nn.Conv1d(2, self.input_channels, kernel_size=cfg.kernel_size, stride=1, padding='same', dilation=1, groups=1, bias=True, padding_mode='zeros')

        self.fc = torch.nn.ModuleList()
        for _ in range(self.embedding_channels):
            self.fc.append(nn.Linear(self.time_range, 2))

        
    #Returns the frequency for a function over a time window in s
    def FFT(self, function, dim):
        rfft = torch.fft.rfft(function, dim=dim)
        magnitudes = rfft.abs()
        spectrum = magnitudes[:,:,1:] #Spectrum without DC component
        power = spectrum**2

        #Frequency
        freq = torch.sum(self.freqs * power, dim=dim) / torch.sum(power, dim=dim)

        #Amplitude
        amp = 2 * torch.sqrt(torch.sum(power, dim=dim)) / self.time_range

        #Offset
        offset = rfft.real[:,:,0] / self.time_range #DC component

        return freq, amp, offset

    def forward(self, x):
        y = x

        #Signal Embedding
        y = y.reshape(y.shape[0], self.input_channels, self.time_range)
        y2 = torch.zeros(y.shape[0],self.embedding_channels, self.time_range)
        y2 = []

        for i in range(self.embedding_channels):
            y1 = self.first_layer[i](y)
            y2.append(self.second_layer[i](y1))

        # Concatenate the outputs of all second_layer convolutions along the channel dimension
        y = torch.cat(y2, dim=1)

        latent = y #Save latent for returning

        #Frequency, Amplitude, Offset
        f, a, b = self.FFT(y, dim=2)

        #Phase
        p = torch.empty((y.shape[0], self.embedding_channels), dtype=torch.float32, device=y.device)
        for i in range(self.embedding_channels):
            
            v = self.fc[i](y[:,i,:])
            p[:,i] = torch.atan2(v[:,1], v[:,0]) / self.tpi

        #Parameters    
        p = p.unsqueeze(2)
        f = f.unsqueeze(2)
        a = a.unsqueeze(2)
        b = b.unsqueeze(2)
        params = [p, f, a, b] #Save parameters for returning

        #Latent Reconstruction
        y = a * torch.sin(self.tpi * (f * self.args + p)) + b

        signal = y #Save signal for returning

        #Signal Reconstruction
   
        for j in range(self.depth):
            y1 = []#torch.zeros(y.shape[0], 4, self.time_range)
            for i in range(2**(self.depth-j-1)):
                y1.append(self.deconv_layers[j][i](y[:,2*i:(2*i+2),:]))
            y1 = torch.cat(y1, dim=1)
            y = y1
        
        y = y.reshape(y.shape[0], self.input_channels*self.time_range)

        return y, latent, signal, params
    
    
if __name__ == "__main__":
    from src.utils.helpers import DotDict
    cfg = DotDict({
        'input_channels': 1,
        'embedding_channels': 15,
        'intermediate_channels': 16,
        'time_range': 32000,
        'window': 2.0,
        'fft_mlp': False,
        'enc_dilation_rates': [9, 7, 5],
        'enc_kernel_sizes': [51, 21, 7],
        'dec_dilation_rates': [5, 7, 9],
        'dec_kernel_sizes': [7, 21, 51]
    })
    model = PAEInputFlattened(cfg)
    print(model)
    print("trainable model parameters: ", count_model_params(model))
    
    x = torch.rand(32, 2, 32000)
    y, _, _, _ = model(x)
    print(y)
    
<<<<<<< HEAD
    # ae_model = AE(cfg)
    # x = torch.rand(16, 32000, 1)
    # y, _ = ae_model(x)

=======
    ae_model = AE(cfg)
    x = torch.rand(16, 32000, 1)
    y, _ = ae_model(x)
>>>>>>> 013094ba
<|MERGE_RESOLUTION|>--- conflicted
+++ resolved
@@ -9,9 +9,6 @@
 from torch.nn.parameter import Parameter
 import torch.nn as nn
 import torch.nn.functional as F
-from src.models.wavenet_modules import *
-import matplotlib.pyplot as plt
-import os
 
 from src.utils.model_utils import count_model_params
 
@@ -113,34 +110,13 @@
         y = y.reshape(y.shape[0], self.input_channels*self.time_range)
 
         return y, latent, signal, params
-
-
-class MultiDilationConv(nn.Module):
-    def __init__(self, input_channels, output_channels, kernel_size, dilation_rates):
-        super(MultiDilationConv, self).__init__()
-        self.paths = nn.ModuleList([
-            nn.Conv1d(
-                input_channels, output_channels, kernel_size, 
-                stride=1, padding=(kernel_size - 1) // 2 * d, dilation=d, bias=True
-            )
-            for d in dilation_rates
-        ])
-        
-    def forward(self, x):
-        x = x.float()
-        outputs = [path(x) for path in self.paths]
-        combined = torch.cat(outputs, dim=1)  # concat along channel dimension
-        return combined
-
-
-<<<<<<< HEAD
+    
+    
+
 class PAEInputFlattened_S(nn.Module):
     """
     The PAE model adapted to accept 1D input
     """
-=======
-class PAEInputFlattened(nn.Module):
->>>>>>> 013094ba
     def __init__(self, cfg):
         super(PAEInputFlattened_S, self).__init__()
         self.input_channels = cfg.input_channels
@@ -148,43 +124,22 @@
         self.time_range = cfg.time_range
         self.window = cfg.window
 
-        seed = 42 # TODO change this generic seed that everyone uses!!
-        torch.manual_seed(seed)
-        torch.cuda.manual_seed(seed)
-
-
-        self.tpi = Parameter(torch.from_numpy(np.array([2.0 * np.pi], dtype=np.float32)), requires_grad=False)
-        self.args = Parameter(torch.from_numpy(np.linspace(-self.window / 2, self.window / 2, self.time_range, dtype=np.float32)), requires_grad=False)
-        self.freqs = Parameter(torch.fft.rfftfreq(self.time_range)[1:] * self.time_range / self.window, requires_grad=False)  # Remove DC frequency
-
-        intermediate_channels = cfg.intermediate_channels
-
-        #MultiDilationConv for embedding
-        dilation_rates = [3, 17, 67, 199, 997]  # Specify dilation rates as needed
-        self.multi_dilated_conv1 = MultiDilationConv(self.input_channels, intermediate_channels, cfg.kernel_size, dilation_rates)
-        self.projection1 = nn.Conv1d(intermediate_channels * len(dilation_rates), intermediate_channels, kernel_size=1)
+        self.tpi = Parameter(torch.from_numpy(np.array([2.0*np.pi], dtype=np.float32)), requires_grad=False)
+        self.args = Parameter(torch.from_numpy(np.linspace(-self.window/2, self.window/2, self.time_range, dtype=np.float32)), requires_grad=False)
+        self.freqs = Parameter(torch.fft.rfftfreq(self.time_range)[1:] * self.time_range / self.window, requires_grad=False) #Remove DC frequency
+
+        intermediate_channels = cfg.intermediate_channels # int(self.input_channels/3)
+        
+        self.conv1 = nn.Conv1d(self.input_channels, intermediate_channels, kernel_size=cfg.kernel_size, stride=1, padding='same', dilation=cfg.dilation, groups=1, bias=True, padding_mode='zeros')
         self.norm1 = LN_v2(self.time_range)
-
-        #Added extra convolution and normalization in encoder
-        self.extra_conv1 = nn.Conv1d(intermediate_channels, intermediate_channels, kernel_size=3, padding=1)
-        self.extra_norm1 = LN_v2(self.time_range)
-
-        self.multi_dilated_conv2 = MultiDilationConv(intermediate_channels, self.embedding_channels, cfg.kernel_size, dilation_rates)
-        self.projection2 = nn.Conv1d(self.embedding_channels * len(dilation_rates), self.embedding_channels, kernel_size=1)
-
-        #Fully connected layers for phase calculation
+        self.conv2 = nn.Conv1d(intermediate_channels, self.embedding_channels, kernel_size=cfg.kernel_size, stride=1, padding='same', dilation=cfg.dilation, groups=1, bias=True, padding_mode='zeros')
+
         self.fc = torch.nn.ModuleList()
         for _ in range(self.embedding_channels):
             self.fc.append(nn.Linear(self.time_range, 2))
 
-        # Decoding layers
-        self.multi_scale_conv = nn.ModuleList([
-            nn.Conv1d(self.embedding_channels, intermediate_channels, kernel_size=k, padding=(k - 1) // 2) 
-            for k in [3, 5, 7]
-        ])
-        self.deprojection1 = nn.Conv1d(intermediate_channels * len(self.multi_scale_conv), intermediate_channels, kernel_size=1)
+        self.deconv1 = nn.Conv1d(self.embedding_channels, intermediate_channels, kernel_size=cfg.kernel_size, stride=1, padding='same', dilation=cfg.dilation, groups=1, bias=True, padding_mode='zeros')
         self.denorm1 = LN_v2(self.time_range)
-<<<<<<< HEAD
         self.deconv2 = nn.Conv1d(intermediate_channels, self.input_channels, kernel_size=cfg.kernel_size, stride=1, padding='same', dilation=cfg.dilation, groups=1, bias=True, padding_mode='zeros')
         
         fft_mlp_int_channels = 128
@@ -195,16 +150,12 @@
             nn.Linear(in_length, 1),
             nn.ELU()
         )
-=======
-        self.deconv2 = nn.Conv1d(intermediate_channels, self.input_channels, kernel_size=cfg.kernel_size, stride=1, 
-                                 padding=(cfg.kernel_size - 1) // 2, dilation=1, bias=True)
->>>>>>> 013094ba
 
     #Returns the frequency for a function over a time window in s
     def FFT(self, function, dim):
         rfft = torch.fft.rfft(function, dim=dim)
         magnitudes = rfft.abs()
-        spectrum = magnitudes[:, :, 1:]  # Spectrum without DC component
+        spectrum = magnitudes[:,:,1:] #Spectrum without DC component
         power = spectrum**2
 
         #Frequency
@@ -215,11 +166,7 @@
         amp = 2 * torch.sqrt(torch.sum(power, dim=dim)) / self.time_range
 
         #Offset
-<<<<<<< HEAD
         offset = rfft.real[:,:,0] / self.time_range # DC component
-=======
-        offset = rfft.real[:, :, 0] / self.time_range  # DC component
->>>>>>> 013094ba
 
         return freq, amp, offset
     
@@ -230,26 +177,14 @@
         #Signal Embedding
         y = y.reshape(y.shape[0], self.input_channels, self.time_range)
 
-        y = self.multi_dilated_conv1(y)  # Expand channels
-        y = self.projection1(y)         # Reduce back to intermediate_channels
+        y = self.conv1(y)
         y = self.norm1(y)
         y = F.elu(y)
 
-<<<<<<< HEAD
         y = self.conv2(y)     
 
         latent = y #Save latent for returning
         # print("latent shape:", y.shape)
-=======
-        # Extra convolution in encoder
-        y = self.extra_conv1(y)
-        y = self.extra_norm1(y)
-        y = F.elu(y)
-
-        y = self.multi_dilated_conv2(y)  # Expand channels
-        y = self.projection2(y)          # Reduce back to embedding_channels
-        latent = y  # Save latent for returning
->>>>>>> 013094ba
 
         # FFT branch: Frequency, Amplitude, Offset
         f, a, b = self.FFT(y, dim=2)
@@ -257,105 +192,33 @@
         # Phase branch
         p = torch.empty((y.shape[0], self.embedding_channels), dtype=torch.float32, device=y.device)
         for i in range(self.embedding_channels):
-            v = self.fc[i](y[:, i, :])
-            p[:, i] = torch.atan2(v[:, 1], v[:, 0]) / self.tpi
+            v = self.fc[i](y[:,i,:])
+            p[:,i] = torch.atan2(v[:,1], v[:,0]) / self.tpi
 
         #Parameters    
         p = p.unsqueeze(2)
         f = f.unsqueeze(2)
         a = a.unsqueeze(2)
         b = b.unsqueeze(2)
-        params = [p, f, a, b]  # Save parameters for returning
-
-        # Latent Reconstruction
+        params = [p, f, a, b] #Save parameters for returning
+
+        #Latent Reconstruction
         y = a * torch.sin(self.tpi * (f * self.args + p)) + b
 
-        signal = y  # Save signal for returning
-
-        # Multi-scale feature extraction in decoder
-        recon_features = [conv(y) for conv in self.multi_scale_conv]
-        y = torch.cat(recon_features, dim=1)  # Concatenate multi-scale features
-
-        y = self.deprojection1(y)  # Reduce back to intermediate_channels
+        signal = y #Save signal for returning
+
+        #Signal Reconstruction
+        y = self.deconv1(y)
         y = self.denorm1(y)
         y = F.elu(y)
 
-        y = self.deconv2(y)  # Final reconstruction
-
-        y = y.reshape(y.shape[0], self.input_channels * self.time_range)
+        y = self.deconv2(y)
+
+        y = y.reshape(y.shape[0], self.input_channels*self.time_range)
 
         return y, latent, signal, params
     
-
-    def masked_forward(self, x,fc_mask,latent_mask):
-        y = x
-        try:
-            assert fc_mask.size == self.embedding_channels and latent_mask.size == self.embedding_channels
-        except AssertionError:
-            print(f"Assertion failed: fc_mask.size ({fc_mask.size}) != self.embedding_channels ({self.embedding_channels})")
-            print(f"OR Assertion failed: latent_mask.size ({latent_mask.size}) != self.embedding_channels ({self.embedding_channels})")
-            raise
-
-        #Signal Embedding
-        y = y.reshape(y.shape[0], self.input_channels, self.time_range)
-
-        y = self.multi_dilated_conv1(y)  # Expand channels
-        y = self.projection1(y)         # Reduce back to intermediate_channels
-        y = self.norm1(y)
-        y = F.elu(y)
-
-        # Extra convolution in encoder
-        y = self.extra_conv1(y)
-        y = self.extra_norm1(y)
-        y = F.elu(y)
-
-        y = self.multi_dilated_conv2(y)  # Expand channels
-        y = self.projection2(y)          # Reduce back to embedding_channels
-        latent = y  # Save latent for returning
-
-        #Frequency, Amplitude, Offset
-        f, a, b = self.FFT(y, dim=2)
-
-        #Phase
-        p = torch.empty((y.shape[0], self.embedding_channels), dtype=torch.float32, device=y.device)
-        for i in range(self.embedding_channels):
-            v = self.fc[i](y[:, i, :])
-            p[:, i] = fc_mask[i]*torch.atan2(v[:, 1], v[:, 0]) / self.tpi
-                
-        
-        #Parameters    
-        p = p.unsqueeze(2)
-        f = f.unsqueeze(2)
-        a = a.unsqueeze(2)
-        b = b.unsqueeze(2)
-    
-        for i in range(self.embedding_channels):
-            p[:,i,:] *= latent_mask[i]
-            f[:,i,:] *= latent_mask[i]
-            a[:,i,:] *= latent_mask[i]
-            b[:,i,:] *= latent_mask[i]
-        
-        params = [p, f, a, b]  # Save parameters for returning
-        # Latent Reconstruction
-        y = a * torch.sin(self.tpi * (f * self.args + p)) + b
-
-        signal = y  # Save signal for returning
-
-        # Multi-scale feature extraction in decoder
-        recon_features = [conv(y) for conv in self.multi_scale_conv]
-        y = torch.cat(recon_features, dim=1)  # Concatenate multi-scale features
-
-        y = self.deprojection1(y)  # Reduce back to intermediate_channels
-        y = self.denorm1(y)
-        y = F.elu(y)
-
-        y = self.deconv2(y)  # Final reconstruction
-
-        y = y.reshape(y.shape[0], self.input_channels * self.time_range)
-
-        return y, latent, signal, params
-
-
+    
 class AE(PAE):
     """
     The PAE model with the latent construct removed
@@ -410,430 +273,7 @@
         y = y.reshape(y.shape[0], self.input_channels*self.time_range)
 
         return y, latent
-
-class PAEWave(nn.Module):
-    def __init__(self, cfg):
-        super(PAEWave, self).__init__()
-
-        seed = 42 # TODO change this generic seed that everyone uses!!
-        torch.manual_seed(seed)
-        torch.cuda.manual_seed(seed)
-
-
-        self.input_channels = cfg.input_channels
-        self.embedding_channels = cfg.embedding_channels
-        self.time_range = cfg.time_range
-        self.window = cfg.window
- 
-        # PAE parameters
-        self.tpi = Parameter(torch.from_numpy(np.array([2.0*np.pi], dtype=np.float32)), requires_grad=False)
-        self.args = Parameter(torch.from_numpy(np.linspace(-self.window/2, self.window/2, self.time_range, dtype=np.float32)), requires_grad=False)
-        self.freqs = Parameter(torch.fft.rfftfreq(self.time_range)[1:] * self.time_range / self.window, requires_grad=False)
-        
-        # WaveNet encoder parameters
-        self.residual_channels = cfg.residual_channels
-        self.dilation_channels = cfg.dilation_channels
-        self.skip_channels = cfg.skip_channels
-        self.layers = cfg.layers
-        self.blocks = cfg.blocks
-        self.dilation_channels = cfg.dilation_channels
-        self.residual_channels = cfg.residual_channels
-        self.skip_channels = cfg.skip_channels
-        self.classes = cfg.classes
-        self.classes = cfg.classes
-        self.kernel_size = cfg.kernel_size
-        self.intermediate_channels = cfg.intermediate_channels
-        #self.dtype = dtype #this was in the original code
-
-        # WaveNet Encoder Stack
-        self.dilated_convs = nn.ModuleList()
-        self.filter_convs = nn.ModuleList()
-        self.gate_convs = nn.ModuleList()
-        self.residual_convs = nn.ModuleList()
-        self.skip_convs = nn.ModuleList()
-
-        receptive_field = 1
-        init_dilation = 1
-        dilation_power = 1
-
-        self.dilations = []
-        self.dilated_queues = []
-
-        # WaveNet Dencoder Stack
-        self.decoder_dilated = nn.ModuleList()
-        self.decoder_residual = nn.ModuleList()
-        self.decoder_skip = nn.ModuleList()
-
-        # ☆☆ Should we add mu law encoding to turn input into one hot vectors of size 256 ? Tried - but makes the latent space representation inconsistent with the periodic representation
-
-        # 1x1 convolution to create channels
-        self.start_conv = nn.Conv1d(in_channels=self.input_channels, out_channels=self.residual_channels,kernel_size=1) 
-
-        # TODO: maybe add normalization
-
-        for b in range(self.blocks):
-            additional_scope = self.kernel_size - 1
-            new_dilation = 1
-            for i in range(self.layers):
-                # dilations of this layer
-                self.dilations.append((new_dilation, init_dilation))
-
-                # dilated convolutions
-                self.filter_convs.append(nn.Conv1d(in_channels=self.residual_channels,out_channels=self.dilation_channels,
-                                                    kernel_size=self.kernel_size, padding='same'))
-
-                self.gate_convs.append(nn.Conv1d(in_channels=self.residual_channels, out_channels=self.dilation_channels,
-                                                 kernel_size=self.kernel_size,padding='same'))
-
-                # 1x1 convolution for residual connection
-                self.residual_convs.append(nn.Conv1d(in_channels=self.dilation_channels,out_channels=self.residual_channels,kernel_size=1))
-
-                # 1x1 convolution for skip connection
-                self.skip_convs.append(nn.Conv1d(in_channels=self.dilation_channels,out_channels=self.skip_channels,kernel_size=1))
-
-                receptive_field += additional_scope
-                additional_scope *= 2
-                init_dilation = new_dilation
-                new_dilation *= 2
-                dilation_power += 1
-
-        # not sure if we need 2 end_conv layers
-        self.end_conv_1 = nn.Conv1d(in_channels=self.skip_channels, out_channels=self.intermediate_channels, kernel_size=1, bias=True)
-
-        self.end_conv_2 = nn.Conv1d(in_channels=self.intermediate_channels, out_channels=self.embedding_channels, kernel_size=1, bias=True)
-
-        print(f"dilations for encoding: {new_dilation}")
-        # ☆☆ then project wavenet to the embedding space in which we want to find the phase manifolds of size self.embedding_channels -- not sure, that might b redundant
-        """
-        self.to_embedding = nn.Sequential(
-            nn.Conv1d(self.classes, self.intermediate_channels, 1),
-            nn.ReLU(),
-            nn.Conv1d(self.intermediate_channels, self.embedding_channels, 1)
-        )"""
-        self.receptive_field = receptive_field
-        
-        # PAE components
-        self.fc = torch.nn.ModuleList()
-        for _ in range(self.embedding_channels):
-            self.fc.append(nn.Linear(self.time_range, 2))
-
-        # ☆☆  if we did ewxtra projection - project back
-        """
-        self.from_embedding = nn.Sequential(
-            nn.Conv1d(self.embedding_channels, self.intermediate_channels, 1),
-            nn.ReLU(),
-            nn.Conv1d(self.intermediate_channels, self.classes, 1)
-        )"""
-
-        """
-        DECODER - TRY 3
-        """
-        
-        # Initialize improved decoder components - idk shouldnt it echo how many it does the other way around ?
-        dilations = [2**i for i in range(self.layers+1)][::-1]  # Reversed dilations tensor
-        print(f"dilations tensor for decoder : {dilations}")
-    
-        # Decoder initial projection
-        self.decoder_initial = nn.ConvTranspose1d(self.embedding_channels, self.residual_channels, 1,bias=True)
-
-        # Dilated convolution layers
-        self.decoder_dilated = nn.ModuleList([
-            nn.ConvTranspose1d(
-                self.residual_channels,
-                self.dilation_channels * 2,
-                kernel_size=3,
-                bias=True,
-                padding=dilation if isinstance(dilation, int) else dilation[0],
-                dilation=dilation if isinstance(dilation, int) else dilation[0]
-
-            ) for dilation in self.dilations
-        ])
-        
-        # Residual connections
-        self.decoder_residual = nn.ModuleList([
-            nn.ConvTranspose1d(
-                self.dilation_channels,
-                self.residual_channels,
-                kernel_size=1,
-                bias=True
-            ) for _ in self.dilations
-        ])
-        
-        # Skip connections
-        self.decoder_skip = nn.ModuleList([
-            nn.ConvTranspose1d(
-                self.dilation_channels,
-                self.skip_channels,
-                kernel_size=1,
-                bias=True
-            ) for _ in self.dilations
-        ])
-        
-        # Final layers with transposed convolutions
-        self.decoder_final = nn.Sequential(
-            nn.ReLU(),
-            nn.ConvTranspose1d(
-                self.skip_channels,
-                self.intermediate_channels,
-                kernel_size=1,
-                bias=True
-            ),
-            nn.ReLU(),
-            nn.ConvTranspose1d(
-                self.intermediate_channels,
-                self.input_channels,
-                kernel_size=1,
-                bias=True
-            )
-        )
-
-        """
-        DECODER - TRY 1
-        # TODO: revisit and redefine the entire Decoder Architecture
-        self.end_deconv = nn.Conv1d(in_channels=self.residual_channels, out_channels=self.input_channels,kernel_size=1)
-
-        # Inverse WaveNet Decoder Stack
-        self.inv_dilations = []
-        self.inv_dilated_queues = []
-        self.inv_filter_convs = nn.ModuleList()
-        self.inv_gate_convs = nn.ModuleList()
-        self.inv_residual_convs = nn.ModuleList()
-        self.inv_skip_convs = nn.ModuleList()
-        self.deconvs = nn.ModuleList()
-        
-
-        # Build inverse dilated convolution stack (in reverse order)
-        for b in range(self.blocks):
-            new_dilation = 2**(self.layers-1)  # Start with largest dilation
-            
-            for i in range(self.layers-1, -1, -1):
-                self.inv_dilations.append((new_dilation,init_dilation))
-
-                # inverse dilated queues for fast generation
-                self.inv_dilated_queues.append(DilatedQueue(max_length=(self.kernel_size - 1) * new_dilation + 1,
-                                                        num_channels=self.residual_channels, dilation=new_dilation ))
-
-                # Inverse dilated convolutions
-                self.inv_filter_convs.append(nn.ConvTranspose1d(in_channels=self.dilation_channels, out_channels=self.residual_channels,
-                                                      kernel_size=self.kernel_size, padding='same'))
-
-                self.inv_gate_convs.append(nn.ConvTranspose1d(in_channels=self.dilation_channels,out_channels=self.residual_channels,
-                                                    kernel_size=self.kernel_size, padding='same'))
-
-                # 1x1 convolution for residual connection
-                self.inv_residual_convs.append(nn.ConvTranspose1d(in_channels=self.residual_channels, out_channels=self.dilation_channels,kernel_size=1 ))
-
-                 # 1x1 convolution for inverse skip connection (does this make sense??)
-                self.inv_skip_convs.append(nn.ConvTranspose1d(in_channels=self.skip_channels, out_channels=self.dilation_channels,kernel_size=1 ))
-                
-                init_dilation = new_dilation
-                new_dilation //= 2
-        
-        # Final output convolutions
-        self.start_deconv_1 = nn.ConvTranspose1d(in_channels=self.embedding_channels,out_channels=self.intermediate_channels,kernel_size=1,bias=True)
-        
-        self.start_deconv_2 = nn.ConvTranspose1d(in_channels=self.intermediate_channels,out_channels=self.skip_channels, kernel_size=1,bias=True)
-        """
-
-        """
-        DECODER - TRY 2 
-        dilations = [2**i for i in range(9)][::-1] # Reversed dilations tensor
-        print(f"dilations tensor for decoder : {dilations}")
-        # Decoder initial projection
-        self.decoder_initial = nn.Conv1d(self.embedding_channels, self.residual_channels, 1)
-        for dilation in dilations:
-        self.decoder_dilated.append(
-            nn.Conv1d(
-            self.residual_channels,
-            self.dilation_channels * 2,
-            kernel_size=3,
-            padding=dilation,
-            dilation=dilation
-            )
-        )
-        self.decoder_residual.append(
-            nn.Conv1d(
-            self.dilation_channels,
-            self.residual_channels,
-            1
-            )
-        )
-        self.decoder_skip.append(
-            nn.Conv1d(
-            self.dilation_channels,
-            self.skip_channels,
-            1
-            )
-        )
-        # Decoder final layers
-        self.decoder_final = nn.Sequential(
-            nn.ReLU(),
-            nn.Conv1d(self.skip_channels, self.intermediate_channels, 1),
-            nn.ReLU(),
-            nn.Conv1d(self.intermediate_channels, self.input_channels, 1),
-            )
-        """
-
-    def wavenet(self,x, dilation_func):
-        x = self.start_conv(x)
-        skip = None
-
-        # WaveNet layers
-        for i in range(self.blocks * self.layers):
-
-            (dilation, init_dilation) = self.dilations[i]
-
-            residual = dilation_func(x, dilation, init_dilation, i)
-            
-            # dilated convolution
-            filter = self.filter_convs[i](residual)
-            filter = F.tanh(filter)
-            gate = self.gate_convs[i](residual)
-            gate = F.sigmoid(gate)
-            x = filter * gate
-
-            # parametrized skip connection
-            s = x
-            if x.size(2) != 1:
-                s = dilate(x, 1, init_dilation=dilation)
-            s = self.skip_convs[i](s)
-            if skip is None:
-                skip = s
-            else:
-                skip = skip[:, :, -s.size(2):]  # Trim skip to match s
-                s = s[:, :, -skip.size(2):]     # Trim s to match skip
-            skip = s + skip
-
-            x = self.residual_convs[i](x)
-            x = x + residual
-            # x = x + residual[:, :, (self.kernel_size - 1):] -- original shape
-
-        x = F.relu(skip)
-        x = F.relu(self.end_conv_1(x))
-        x = self.end_conv_2(x)
-
-        return x
-
-    def wavenet_dilate(self, input, dilation, init_dilation, i):
-        x = dilate(input, dilation, init_dilation)
-        return x
-    
-    """
-    NOT USED
-    def wavenet_inverse_dilate(self,input,dilation,init_dilation,i):
-        #x = invert_dilate(input,dilation,init_dilation)
-        return input
-    """
-
-    """
-    NOT USED
-    def de_wavenet(self, x, dilation_func):
-        x = self.start_deconv_1(x)
-        x = F.relu(x)
-        x = F.relu(self.start_deconv_2(x))
-        
-        skip = 0
-        # WaveNet layers
-        for i in range(self.blocks * self.layers):
-            
-            (dilation, init_dilation) = self.inv_dilations[i]
-            print(dilation,init_dilation)
-            residual = dilation_func(x, dilation, init_dilation, i)
-            print(residual.shape)
-            # dilated convolution
-            filter = self.inv_filter_convs[i](residual)
-            filter = F.tanh(filter)
-            gate = self.inv_gate_convs[i](residual)
-            gate = F.sigmoid(gate)
-            x = filter * gate
-
-            # parametrized skip connection
-            s = x
-            if x.size(2) != 1:
-                s = dilate(x, 1, init_dilation=dilation)
-            s = self.inv_skip_convs[i](s)
-            try:
-                skip = skip[:, :, -s.size(2):]
-            except:
-                skip = 0
-            skip = s + skip
-
-            x = self.inv_residual_convs[i](x)
-            x = x + residual
-
-        x = F.relu(skip)
-        x = self.end_deconv(x)
-        print(x.shape)
-        return x
-    """
-
-    
-
-    def decode(self, x):
-        x = self.decoder_initial(x)
-        
-        # Storage for skip connections
-        skip_connections = []
-        
-        # Process through dilated layers in reverse order
-        for i, (dilated, residual, skip) in enumerate(zip(
-            self.decoder_dilated,
-            self.decoder_residual,
-            self.decoder_skip
-        )):
-            # Store residual
-            residual_x = x
-            
-            # Dilated convolution
-            x = dilated(x)
-            
-            # Gating mechanism
-            tanh_out, sigmoid_out = torch.chunk(x, 2, dim=1)
-            x = torch.tanh(tanh_out) * torch.sigmoid(sigmoid_out)
-            #x = tanh_out * sigmoid_out # maybe dont do the gating mechanism
-            # Split for residual and skip connections
-            # For skip connection
-            s = skip(x)
-            skip_connections.append(s)
-            
-            # For residual connection
-            x = residual(x)
-            
-            # Add residual
-            x = (x + residual_x) * 0.707  # Scale by 1/√2 for stability
-        
-        # Combine skip connections
-        x = torch.stack(skip_connections).sum(dim=0)
-        
-        # Final layers
-        x = self.decoder_final(x)
-
-        return x
-
-
-    def FFT(self, function, dim):
-        rfft = torch.fft.rfft(function, dim=dim)
-        magnitudes = rfft.abs()
-        spectrum = magnitudes[:,:,1:] #Spectrum without DC component
-        power = spectrum**2
-
-        # Add small epsilon to prevent division by zero
-        power_sum = torch.sum(power, dim=dim)
-        eps = 1e-9
-        
-        # Safe division
-        freq = torch.sum(self.freqs * power, dim=dim) / (power_sum + eps)
-        
-        # Safe sqrt for amplitude
-        amp = 2 * torch.sqrt(power_sum + eps) / self.time_range
-        
-        # DC offset remains the same
-        offset = rfft.real[:,:,0] / self.time_range
-
-        return freq, amp, offset
-
-    
-<<<<<<< HEAD
+    
     
 class PAEInputFlattened(nn.Module):
     """
@@ -964,269 +404,7 @@
         return y, latent, signal, params
     
 
-=======
-    def forward(self, x):
-        # Input shape: [B, input_channels, T]
-        y = x.reshape(x.shape[0], self.input_channels, self.time_range)
->>>>>>> 013094ba
-
-        #print(f"y before encoding : {y.shape}")
-    
-        # μ-law encoding necessary ?
-    
-        # WaveNet encoder
-        y = self.wavenet(y, dilation_func=self.wavenet_dilate)
-        latent = y
-    
-        # Extract frequency components
-        f, a, b = self.FFT(y, dim=2)
-    
-        # Phase calculation
-        p = torch.empty((y.shape[0], self.embedding_channels), dtype=torch.float32, device=y.device)
-        for i in range(self.embedding_channels):
-            v = self.fc[i](y[:,i,:])
-            p[:,i] = torch.atan2(v[:,1], v[:,0]) / self.tpi
-    
-        # Parameters
-        p = p.unsqueeze(2)
-        f = f.unsqueeze(2)
-        a = a.unsqueeze(2)
-        b = b.unsqueeze(2)
-        params = [p, f, a, b]
-    
-        # Latent Reconstruction
-        y = a * torch.sin(self.tpi * (f * self.args + p)) + b
-        signal = y
-    
-        # Decode through inverse WaveNet
-        y = self.decode(y)  # [B, classes, T]
-    
-        # μ-law decode back to waveform ?
-    
-        # Final reshape
-        y = y.reshape(y.shape[0], self.input_channels*self.time_range)
-    
-        return y, latent, signal, params
-
-
-class PAEDeep(nn.Module):
-    """
-    The PAE model adapted to accept 1D input
-    """
-    def __init__(self, cfg):
-        super(PAEDeep, self).__init__()
-        self.input_channels = cfg.input_channels
-        self.embedding_channels = cfg.embedding_channels
-        self.time_range = cfg.time_range
-        self.window = cfg.window
-
-        self.tpi = Parameter(torch.from_numpy(np.array([2.0*np.pi], dtype=np.float32)), requires_grad=False)
-        self.args = Parameter(torch.from_numpy(np.linspace(-self.window/2, self.window/2, self.time_range, dtype=np.float32)), requires_grad=False)
-        self.freqs = Parameter(torch.fft.rfftfreq(self.time_range)[1:] * self.time_range / self.window, requires_grad=False) #Remove DC frequency
-
-        intermediate_channels1 = cfg.intermediate_channels1 # int(self.input_channels/3)
-        intermediate_channels2 = cfg.intermediate_channels2
-        self.conv1 = nn.Conv1d(self.input_channels, intermediate_channels1, kernel_size=cfg.kernel_size, stride=1, padding='same', dilation=cfg.dilation, groups=1, bias=True, padding_mode='zeros')
-        #self.norm1 = LN_v2(self.time_range)
-        self.conv2 = nn.Conv1d(intermediate_channels1, intermediate_channels2, kernel_size=cfg.kernel_size, stride=1, padding='same', dilation=2*cfg.dilation, groups=1, bias=True, padding_mode='zeros')
-        self.conv3 = nn.Conv1d(intermediate_channels2, self.embedding_channels, kernel_size=cfg.kernel_size, stride=1, padding='same', dilation=4*cfg.dilation, groups=1, bias=True, padding_mode='zeros')
-
-        self.fc = torch.nn.ModuleList()
-        for _ in range(self.embedding_channels):
-            self.fc.append(nn.Linear(self.time_range, 2))
-
-        self.deconv1 = nn.Conv1d(self.embedding_channels, intermediate_channels2, kernel_size=cfg.kernel_size, stride=1, padding='same', dilation=4*cfg.dilation, groups=1, bias=True, padding_mode='zeros')
-        #self.denorm1 = LN_v2(self.time_range)
-        self.deconv2 = nn.Conv1d(intermediate_channels2, intermediate_channels1, kernel_size=cfg.kernel_size, stride=1, padding='same', dilation=2*cfg.dilation, groups=1, bias=True, padding_mode='zeros')
-        self.deconv3 = nn.Conv1d(intermediate_channels1, self.input_channels, kernel_size=cfg.kernel_size, stride=1, padding='same', dilation=cfg.dilation, groups=1, bias=True, padding_mode='zeros')
-        
-    #Returns the frequency for a function over a time window in s
-    def FFT(self, function, dim):
-        rfft = torch.fft.rfft(function, dim=dim)
-        magnitudes = rfft.abs()
-        spectrum = magnitudes[:,:,1:] #Spectrum without DC component
-        power = spectrum**2
-
-        #Frequency
-        freq = torch.sum(self.freqs * power, dim=dim) / torch.sum(power, dim=dim)
-
-        #Amplitude
-        amp = 2 * torch.sqrt(torch.sum(power, dim=dim)) / self.time_range
-
-        #Offset
-        offset = rfft.real[:,:,0] / self.time_range #DC component
-
-        return freq, amp, offset
-
-    def forward(self, x):
-        y = x
-
-        #Signal Embedding
-        y = y.reshape(y.shape[0], self.input_channels, self.time_range)
-
-        y = self.conv1(y)
-        #y = self.norm1(y)
-        y = F.tanh(y)
-
-        
-        y = self.conv2(y)
-        y = F.tanh(y)
-        y = self.conv3(y)
-        latent = y #Save latent for returning
-
-        #Frequency, Amplitude, Offset
-        f, a, b = self.FFT(y, dim=2)
-
-        #Phase
-        p = torch.empty((y.shape[0], self.embedding_channels), dtype=torch.float32, device=y.device)
-        for i in range(self.embedding_channels):
-            v = self.fc[i](y[:,i,:])
-            p[:,i] = torch.atan2(v[:,1], v[:,0]) / self.tpi
-
-        #Parameters
-        p = p.unsqueeze(2)
-        f = f.unsqueeze(2)
-        a = a.unsqueeze(2)
-        b = b.unsqueeze(2)
-        params = [p, f, a, b] #Save parameters for returning
-
-        #Latent Reconstruction
-        y = a * torch.sin(self.tpi * (f * self.args + p)) + b
-
-        signal = y #Save signal for returning
-
-        #Signal Reconstruction
-        y = self.deconv1(y)
-        #y = self.denorm1(y)
-        y = F.tanh(y)
-
-        y = self.deconv2(y)
-        y = F.tanh(y)
-        y = self.deconv3(y)
-        
-        y = y.reshape(y.shape[0], self.input_channels*self.time_range)
-
-        return y, latent, signal, params
-    
-
-class PAElla(nn.Module):
-    """
-    The PAE model adapted to accept 1D input
-    """
-    seed = 42 # TODO change this generic seed that everyone uses!!
-    torch.manual_seed(seed)
-    torch.cuda.manual_seed(seed)
-    
-    def __init__(self, cfg):
-        super(PAElla, self).__init__()
-        self.input_channels = cfg.input_channels
-        self.embedding_channels = cfg.embedding_channels
-        self.time_range = cfg.time_range
-        self.window = cfg.window
-
-        self.tpi = Parameter(torch.from_numpy(np.array([2.0*np.pi], dtype=np.float32)), requires_grad=False)
-        self.args = Parameter(torch.from_numpy(np.linspace(-self.window/2, self.window/2, self.time_range, dtype=np.float32)), requires_grad=False)
-        self.freqs = Parameter(torch.fft.rfftfreq(self.time_range)[1:] * self.time_range / self.window, requires_grad=False) #Remove DC frequency
-
-        self.first_layer = nn.ModuleList()
-        self.second_layer = nn.ModuleList()
-        self.embedding_channels = cfg.embedding_channels
-        self.depth = int(math.log2(self.embedding_channels))
-        self.deconv_layers =[]
-
-        for i in range(self.embedding_channels):
-            conv1 =nn.Conv1d(1, 2, kernel_size=cfg.kernel_size, stride=1, padding='same', dilation=(2**i), groups=1, bias=True, padding_mode='zeros')
-            conv2 = nn.Conv1d(2, 1, kernel_size=cfg.kernel_size, stride=1, padding='same', dilation=(2**i), groups=1, bias=True, padding_mode='zeros')
-            self.first_layer.append(conv1)
-            self.second_layer.append(conv2)
-
-
-        for i in range(self.depth):
-            deconv_layer_i = nn.ModuleList()
-            for j in range(2**(self.depth-i-1)):
-                conv = nn.Conv1d(2,1, kernel_size=cfg.kernel_size, stride=1, padding='same', dilation=1, groups=1, bias=True, padding_mode='zeros')
-                deconv_layer_i.append(conv)
-            self.deconv_layers.append(deconv_layer_i)
-
-
-        self.final_conv = nn.Conv1d(2, self.input_channels, kernel_size=cfg.kernel_size, stride=1, padding='same', dilation=1, groups=1, bias=True, padding_mode='zeros')
-
-        self.fc = torch.nn.ModuleList()
-        for _ in range(self.embedding_channels):
-            self.fc.append(nn.Linear(self.time_range, 2))
-
-        
-    #Returns the frequency for a function over a time window in s
-    def FFT(self, function, dim):
-        rfft = torch.fft.rfft(function, dim=dim)
-        magnitudes = rfft.abs()
-        spectrum = magnitudes[:,:,1:] #Spectrum without DC component
-        power = spectrum**2
-
-        #Frequency
-        freq = torch.sum(self.freqs * power, dim=dim) / torch.sum(power, dim=dim)
-
-        #Amplitude
-        amp = 2 * torch.sqrt(torch.sum(power, dim=dim)) / self.time_range
-
-        #Offset
-        offset = rfft.real[:,:,0] / self.time_range #DC component
-
-        return freq, amp, offset
-
-    def forward(self, x):
-        y = x
-
-        #Signal Embedding
-        y = y.reshape(y.shape[0], self.input_channels, self.time_range)
-        y2 = torch.zeros(y.shape[0],self.embedding_channels, self.time_range)
-        y2 = []
-
-        for i in range(self.embedding_channels):
-            y1 = self.first_layer[i](y)
-            y2.append(self.second_layer[i](y1))
-
-        # Concatenate the outputs of all second_layer convolutions along the channel dimension
-        y = torch.cat(y2, dim=1)
-
-        latent = y #Save latent for returning
-
-        #Frequency, Amplitude, Offset
-        f, a, b = self.FFT(y, dim=2)
-
-        #Phase
-        p = torch.empty((y.shape[0], self.embedding_channels), dtype=torch.float32, device=y.device)
-        for i in range(self.embedding_channels):
-            
-            v = self.fc[i](y[:,i,:])
-            p[:,i] = torch.atan2(v[:,1], v[:,0]) / self.tpi
-
-        #Parameters    
-        p = p.unsqueeze(2)
-        f = f.unsqueeze(2)
-        a = a.unsqueeze(2)
-        b = b.unsqueeze(2)
-        params = [p, f, a, b] #Save parameters for returning
-
-        #Latent Reconstruction
-        y = a * torch.sin(self.tpi * (f * self.args + p)) + b
-
-        signal = y #Save signal for returning
-
-        #Signal Reconstruction
-   
-        for j in range(self.depth):
-            y1 = []#torch.zeros(y.shape[0], 4, self.time_range)
-            for i in range(2**(self.depth-j-1)):
-                y1.append(self.deconv_layers[j][i](y[:,2*i:(2*i+2),:]))
-            y1 = torch.cat(y1, dim=1)
-            y = y1
-        
-        y = y.reshape(y.shape[0], self.input_channels*self.time_range)
-
-        return y, latent, signal, params
-    
-    
+
 if __name__ == "__main__":
     from src.utils.helpers import DotDict
     cfg = DotDict({
@@ -1249,13 +427,6 @@
     y, _, _, _ = model(x)
     print(y)
     
-<<<<<<< HEAD
     # ae_model = AE(cfg)
     # x = torch.rand(16, 32000, 1)
-    # y, _ = ae_model(x)
-
-=======
-    ae_model = AE(cfg)
-    x = torch.rand(16, 32000, 1)
-    y, _ = ae_model(x)
->>>>>>> 013094ba
+    # y, _ = ae_model(x)